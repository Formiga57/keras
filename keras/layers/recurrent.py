--- conflicted
+++ resolved
@@ -82,14 +82,11 @@
         # now model.output_shape == (None, 32)
         # note: `None` is the batch dimension.
 
-<<<<<<< HEAD
-        # for subsequent layers, not need to specify the input size:
-=======
         # for subsequent layers, no need to specify the input size:
->>>>>>> e57965ec
         model.add(LSTM(16))
 
-        # to stack recurrent layers, you must use return_sequences=True on any recurrent layer that feeds into another recurrent layer.
+        # to stack recurrent layers, you must use return_sequences=True
+        # on any recurrent layer that feeds into another recurrent layer.
         # note that you only need to specify the input size on the first layer.
         model = Sequential()
         model.add(LSTM(64, input_dim=64, input_length=10, return_sequences=True))
